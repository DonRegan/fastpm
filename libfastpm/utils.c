--- conflicted
+++ resolved
@@ -54,10 +54,6 @@
     if(get_position == NULL) {
         get_position = p->get_position;
     }
-<<<<<<< HEAD
-    //ptrdiff_t i;
-=======
->>>>>>> 9bd34cb1
     PMGhostData * pgd = pm_ghosts_create(pm, p, p->attributes, get_position);
 
     fastpm_painter_init(&painter, pm, FASTPM_PAINTER_CIC, 1);
