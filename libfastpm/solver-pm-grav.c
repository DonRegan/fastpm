#include <string.h>
#include <mpi.h>

#include <fastpm/libfastpm.h>
#include <fastpm/prof.h>
#include <fastpm/transfer.h>
#include <fastpm/logging.h>

#include "pmpfft.h"
#include "pmghosts.h"
#include "pmstore.h"

static void 
apply_force_kernel(PM * pm, FastPMFloat * from, FastPMFloat * to, int dir) 
{
    /* This is the potential gradient in fourier space. - i k[dir] / k2 */

#pragma omp parallel 
    {
        PMKIter kiter;

        for(pm_kiter_init(pm, &kiter);
            !pm_kiter_stop(&kiter);
            pm_kiter_next(&kiter)) {
            int d;
            double k_finite = kiter.k_finite[dir][kiter.iabs[dir]];
            double kk_finite = 0;
            for(d = 0; d < 3; d++) {
                kk_finite += kiter.kk_finite[d][kiter.iabs[d]];
            }
            ptrdiff_t ind = kiter.ind;
            /* - i k[d] / k2 */
            if(LIKELY(kk_finite > 0)) {
                to[ind + 0] =   from[ind + 1] * (k_finite / kk_finite);
                to[ind + 1] = - from[ind + 0] * (k_finite / kk_finite);
            } else {
                to[ind + 0] = 0;
                to[ind + 1] = 0;
            }
        }
    }
}

static void 
apply_force_kernel_5_4(PM * pm, FastPMFloat * from, FastPMFloat * to, int dir) 
{
    /* This is the potential gradient in fourier space. - i k[dir] / k2 */

#pragma omp parallel 
    {
        PMKIter kiter;

        for(pm_kiter_init(pm, &kiter);
            !pm_kiter_stop(&kiter);
            pm_kiter_next(&kiter)) {
            int d;
            double k_finite = kiter.k_finite[dir][kiter.iabs[dir]];
            double kk_finite = 0;
            for(d = 0; d < 3; d++) {
                kk_finite += kiter.kk_finite2[d][kiter.iabs[d]];
            }
            ptrdiff_t ind = kiter.ind;
            /* - i k[d] / k2 */
            if(LIKELY(kk_finite > 0)) {
                to[ind + 0] =   from[ind + 1] * (k_finite / kk_finite);
                to[ind + 1] = - from[ind + 0] * (k_finite / kk_finite);
            } else {
                to[ind + 0] = 0;
                to[ind + 1] = 0;
            }
        }
    }
}

static void 
apply_force_kernel_3_2(PM * pm, FastPMFloat * from, FastPMFloat * to, int dir) 
{
    /* This is the potential gradient in fourier space. - i k[dir] / k2 */

#pragma omp parallel 
    {
        PMKIter kiter;

        for(pm_kiter_init(pm, &kiter);
            !pm_kiter_stop(&kiter);
            pm_kiter_next(&kiter)) {
            int d;
            double k_finite = kiter.k[dir][kiter.iabs[dir]];
            double kk_finite = 0;
            for(d = 0; d < 3; d++) {
                kk_finite += kiter.kk_finite[d][kiter.iabs[d]];
            }
            ptrdiff_t ind = kiter.ind;
            /* - i k[d] / k2 */
            if(LIKELY(kk_finite > 0)) {
                to[ind + 0] =   from[ind + 1] * (k_finite / kk_finite);
                to[ind + 1] = - from[ind + 0] * (k_finite / kk_finite);
            } else {
                to[ind + 0] = 0;
                to[ind + 1] = 0;
            }
        }
    }
}

static void 
apply_force_kernel_eastwood(PM * pm, FastPMFloat * from, FastPMFloat * to, int dir, int cic) 
{
    /* This is the potential gradient in fourier space. - i k[dir] / k2 */

#pragma omp parallel 
    {
        PMKIter kiter;

        for(pm_kiter_init(pm, &kiter);
            !pm_kiter_stop(&kiter);
            pm_kiter_next(&kiter)) {
            int d;
            double k_finite = kiter.k[dir][kiter.iabs[dir]];
            double kk_finite = 0;
            for(d = 0; d < 3; d++) {
                kk_finite += kiter.kk[d][kiter.iabs[d]];
            }
            ptrdiff_t ind = kiter.ind;
            /* - i k[d] / k2 */
            if(LIKELY(kk_finite > 0)) {
                to[ind + 0] =   from[ind + 1] * (k_finite / kk_finite);
                to[ind + 1] = - from[ind + 0] * (k_finite / kk_finite);
            } else {
                to[ind + 0] = 0;
                to[ind + 1] = 0;
            }
        }
    }
    if(cic) {
        /* now sharpen for mass assignment */
        /* L1 */
        fastpm_apply_decic_transfer(pm, to, to);
        /* L2 */
        fastpm_apply_decic_transfer(pm, to, to);
    }
}

static void 
apply_force_kernel_gadget(PM * pm, FastPMFloat * from, FastPMFloat * to, int dir, int cic)
{
    /* This is the potential gradient in fourier space. - i k[dir] / k2 */

#pragma omp parallel 
    {
        PMKIter kiter;

        for(pm_kiter_init(pm, &kiter);
            !pm_kiter_stop(&kiter);
            pm_kiter_next(&kiter)) {
            int d;
            double k_finite = kiter.k_finite[dir][kiter.iabs[dir]];
            double kk_finite = 0;
            for(d = 0; d < 3; d++) {
                kk_finite += kiter.kk[d][kiter.iabs[d]];
            }
            ptrdiff_t ind = kiter.ind;
            /* - i k[d] / k2 */
            if(LIKELY(kk_finite > 0)) {
                to[ind + 0] =   from[ind + 1] * (k_finite / kk_finite);
                to[ind + 1] = - from[ind + 0] * (k_finite / kk_finite);
            } else {
                to[ind + 0] = 0;
                to[ind + 1] = 0;
            }
        }
    }
    if(cic) {
        /* now sharpen for mass assignment */
        /* L1 */
        fastpm_apply_decic_transfer(pm, to, to);
        /* L2 */
        fastpm_apply_decic_transfer(pm, to, to);
    }
}

static void
apply_gaussian_dealiasing(PM * pm, FastPMFloat * from, FastPMFloat * to, double N)
{
    /* N is rms in mesh size */
    double r0 = N * pm->BoxSize[0] / pm->Nmesh[0];

#pragma omp parallel 
    {
        PMKIter kiter;
        int d;
        int i;
        double *kernel[3];
        pm_kiter_init(pm, &kiter);
        for(d = 0; d < 3; d ++) {
            kernel[d] = malloc(sizeof(double) * pm->Nmesh[d]);
            for(i = 0; i < pm->Nmesh[d]; i ++) {
                kernel[d][i] = exp(- 0.5 * pow(kiter.k[d][i] * r0, 2));
            }
        }

        for(;
            !pm_kiter_stop(&kiter);
            pm_kiter_next(&kiter)) {
            int d;
            double fac = 1;
            ptrdiff_t ind = kiter.ind;
            for(d = 0; d < 3; d++) {
                fac *= kernel[d][kiter.iabs[d]];
            }
            to[ind + 0] *= fac;
            to[ind + 1] *= fac;
        }
    }
}
static double
gaussian36(double k, double * knq)
{
    double x = k / *knq;
    return exp(- 36 * pow(x, 36));
}

void
fastpm_calculate_forces(FastPM * fastpm, FastPMFloat * delta_k)
{
    PMStore * p = fastpm->base.p;
    PM * pm = fastpm->base.pm;
    FastPMPainter reader[1];
    fastpm_painter_init(reader, pm, FASTPM_PAINTER_CIC, 1);

    /* watch out: boost the density since mesh is finer than grid */
    double density_factor = pm->Norm / pow(1.0 * fastpm->nc, 3);

    CLOCK(ghosts);
    PMGhostData * pgd = pm_ghosts_create(pm, p, PACK_POS, NULL);
    LEAVE(ghosts);

    FastPMFloat * canvas = pm_alloc(pm);

    /* Watch out: this paints number of particles per cell. when pm_nc_factor is not 1, 
     * it is less than the density (a cell is smaller than the mean seperation between particles. 
     * We thus have to boost the density by density_factor.
     * */
    CLOCK(paint);
    fastpm_paint_store(fastpm->painter, canvas,
                p, p->np + pgd->nghosts, NULL, 0);
    fastpm_apply_multiply_transfer(pm, canvas, canvas, density_factor);
    LEAVE(paint);

    CLOCK(r2c);
    pm_r2c(pm, canvas, delta_k);
    LEAVE(r2c);

    /* calculate the forces save them to p->acc */

    switch(fastpm->DEALIASING_TYPE) {
        case FASTPM_DEALIASING_TWO_THIRD:
            {
            double k_nq = M_PI / pm->BoxSize[0] * pm->Nmesh[0];
            fastpm_apply_lowpass_transfer(pm, delta_k, delta_k, 2.0 / 3 * k_nq);
            }
        break;
        case FASTPM_DEALIASING_GAUSSIAN:
            apply_gaussian_dealiasing(pm, delta_k, delta_k, 1.0);
        break;
        case FASTPM_DEALIASING_AGGRESSIVE_GAUSSIAN:
            apply_gaussian_dealiasing(pm, delta_k, delta_k, 4.0);
        break;
        case FASTPM_DEALIASING_GAUSSIAN36:
            {
            double k_nq = M_PI / pm->BoxSize[0] * pm->Nmesh[0];
            fastpm_apply_any_transfer(pm, delta_k, delta_k, (fastpm_fkfunc) gaussian36, &k_nq);
        }
        break;
        case FASTPM_DEALIASING_NONE:
        break;
        default:
            fastpm_raise(-1, "wrong dealiasing kernel type");
    }


    int d;
<<<<<<< HEAD
    //ptrdiff_t i;
=======
>>>>>>> 9bd34cb1
    int ACC[] = {PACK_ACC_X, PACK_ACC_Y, PACK_ACC_Z};
    for(d = 0; d < 3; d ++) {
        CLOCK(transfer);
        switch(fastpm->KERNEL_TYPE) {
            case FASTPM_KERNEL_EASTWOOD:
                apply_force_kernel_eastwood(pm, delta_k, canvas, d, 1);
            break;
            case FASTPM_KERNEL_NAIVE:
                apply_force_kernel_eastwood(pm, delta_k, canvas, d, 0);
            break;
            case FASTPM_KERNEL_GADGET:
                apply_force_kernel_gadget(pm, delta_k, canvas, d, 1);
            break;
            case FASTPM_KERNEL_3_4:
                apply_force_kernel(pm, delta_k, canvas, d);
            break;
            case FASTPM_KERNEL_5_4:
                apply_force_kernel_5_4(pm, delta_k, canvas, d);
            break;
            case FASTPM_KERNEL_3_2:
                apply_force_kernel_3_2(pm, delta_k, canvas, d);
            break;
            default:
                fastpm_raise(-1, "Wrong kernel type\n");
        }

        LEAVE(transfer);

        CLOCK(c2r);
        pm_c2r(pm, canvas);
        LEAVE(c2r);

        CLOCK(readout);
        fastpm_readout_store(reader, canvas, p, p->np + pgd->nghosts, NULL, ACC[d]);
        LEAVE(readout);

        CLOCK(reduce);
        pm_ghosts_reduce(pgd, ACC[d]);
        LEAVE(reduce);
    }

    pm_free(pm, canvas);

    pm_ghosts_free(pgd);
}

<|MERGE_RESOLUTION|>--- conflicted
+++ resolved
@@ -280,10 +280,6 @@
 
 
     int d;
-<<<<<<< HEAD
-    //ptrdiff_t i;
-=======
->>>>>>> 9bd34cb1
     int ACC[] = {PACK_ACC_X, PACK_ACC_Y, PACK_ACC_Z};
     for(d = 0; d < 3; d ++) {
         CLOCK(transfer);
